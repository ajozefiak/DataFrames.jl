module TestJoin
    using Base.Test
    using DataFrames

    name = DataFrame(ID = NullableArray([1, 2, 3]),
                     Name = NullableArray(["John Doe", "Jane Doe", "Joe Blogs"]))
    job = DataFrame(ID = NullableArray([1, 2, 2, 4]),
                    Job = NullableArray(["Lawyer", "Doctor", "Florist", "Farmer"]))

    # Join on symbols or vectors of symbols
    join(name, job, on = :ID)
    join(name, job, on = [:ID])

    # Soon we won't allow natural joins
    #@test_throws join(name, job)

    # Test output of various join types
    outer = DataFrame(ID = NullableArray([1, 2, 2, 3, 4]),
                      Name = NullableArray(["John Doe", "Jane Doe", "Jane Doe", "Joe Blogs", Nullable()]),
                      Job = NullableArray(["Lawyer", "Doctor", "Florist", Nullable(), "Farmer"]))

    # (Tests use current column ordering but don't promote it)
    right = outer[Bool[!isnull(x) for x in outer[:Job]], [:ID, :Name, :Job]]
    left = outer[Bool[!isnull(x) for x in outer[:Name]], :]
    inner = left[Bool[!isnull(x) for x in left[:Job]], :]
    semi = unique(inner[:, [:ID, :Name]])
    anti = left[Bool[isnull(x) for x in left[:Job]], [:ID, :Name]]

    @test isequal(join(name, job, on = :ID), inner)
    @test isequal(join(name, job, on = :ID, kind = :inner), inner)
    @test isequal(join(name, job, on = :ID, kind = :outer), outer)
    @test isequal(join(name, job, on = :ID, kind = :left), left)
    @test isequal(join(name, job, on = :ID, kind = :right), right)
    @test isequal(join(name, job, on = :ID, kind = :semi), semi)
    @test isequal(join(name, job, on = :ID, kind = :anti), anti)
    @test_throws ArgumentError join(name, job)
    @test_throws ArgumentError join(name, job, on=:ID, kind=:other)

    # Join with no non-key columns
    on = [:ID]
    nameid = name[on]
    jobid = job[on]

    @test isequal(join(nameid, jobid, on = :ID), inner[on])
    @test isequal(join(nameid, jobid, on = :ID, kind = :inner), inner[on])
    @test isequal(join(nameid, jobid, on = :ID, kind = :outer), outer[on])
    @test isequal(join(nameid, jobid, on = :ID, kind = :left), left[on])
    @test isequal(join(nameid, jobid, on = :ID, kind = :right), right[on])
    @test isequal(join(nameid, jobid, on = :ID, kind = :semi), semi[on])
    @test isequal(join(nameid, jobid, on = :ID, kind = :anti), anti[on])

    # Join on multiple keys
    df1 = DataFrame(A = 1, B = 2, C = 3)
    df2 = DataFrame(A = 1, B = 2, D = 4)

    join(df1, df2, on = [:A, :B])

    # Test output of cross joins
    df1 = DataFrame(A = 1:2, B = 'a':'b')
    df2 = DataFrame(A = 1:3, C = 3:5)

    cross = DataFrame(A = [1, 1, 1, 2, 2, 2],
                      B = ['a', 'a', 'a', 'b', 'b', 'b'],
                      C = [3, 4, 5, 3, 4, 5])

    @test isequal(join(df1, df2[[:C]], kind = :cross), cross)

    # Cross joins handle naming collisions
    @test size(join(df1, df1, kind = :cross)) == (4, 4)

    # Cross joins don't take keys
    @test_throws ArgumentError join(df1, df2, on = :A, kind = :cross)

    # test empty inputs
    simple_df(len::Int, col=:A) = (df = DataFrame(); df[col]=collect(1:len); df)
    @test isequal(join(simple_df(0), simple_df(0), on = :A, kind = :left),  simple_df(0))
    @test isequal(join(simple_df(2), simple_df(0), on = :A, kind = :left),  simple_df(2))
    @test isequal(join(simple_df(0), simple_df(2), on = :A, kind = :left),  simple_df(0))
    @test isequal(join(simple_df(0), simple_df(0), on = :A, kind = :right), simple_df(0))
    @test isequal(join(simple_df(0), simple_df(2), on = :A, kind = :right), simple_df(2))
    @test isequal(join(simple_df(2), simple_df(0), on = :A, kind = :right), simple_df(0))
    @test isequal(join(simple_df(0), simple_df(0), on = :A, kind = :inner), simple_df(0))
    @test isequal(join(simple_df(0), simple_df(2), on = :A, kind = :inner), simple_df(0))
    @test isequal(join(simple_df(2), simple_df(0), on = :A, kind = :inner), simple_df(0))
    @test isequal(join(simple_df(0), simple_df(0), on = :A, kind = :outer), simple_df(0))
    @test isequal(join(simple_df(0), simple_df(2), on = :A, kind = :outer), simple_df(2))
    @test isequal(join(simple_df(2), simple_df(0), on = :A, kind = :outer), simple_df(2))
    @test isequal(join(simple_df(0), simple_df(0), on = :A, kind = :semi),  simple_df(0))
    @test isequal(join(simple_df(2), simple_df(0), on = :A, kind = :semi),  simple_df(0))
    @test isequal(join(simple_df(0), simple_df(2), on = :A, kind = :semi),  simple_df(0))
    @test isequal(join(simple_df(0), simple_df(0), on = :A, kind = :anti),  simple_df(0))
    @test isequal(join(simple_df(2), simple_df(0), on = :A, kind = :anti),  simple_df(2))
    @test isequal(join(simple_df(0), simple_df(2), on = :A, kind = :anti),  simple_df(0))
    @test isequal(join(simple_df(0), simple_df(0, :B), kind = :cross), DataFrame(A=Int[], B=Int[]))
    @test isequal(join(simple_df(0), simple_df(2, :B), kind = :cross), DataFrame(A=Int[], B=Int[]))
    @test isequal(join(simple_df(2), simple_df(0, :B), kind = :cross), DataFrame(A=Int[], B=Int[]))

    # issue #960
    df1 = DataFrame(A = 1:50,
                    B = 1:50,
                    C = 1)
    categorical!(df1, :A)
    categorical!(df1, :B)
    join(df1, df1, on = [:A, :B], kind = :inner)

    # Test that Array{Nullable} works when combined with NullableArray (#1088)
    df = DataFrame(Name = Nullable{String}["A", "B", "C"],
                   Mass = [1.5, 2.2, 1.1])
    df2 = DataFrame(Name = ["A", "B", "C", "A"],
                    Quantity = [3, 3, 2, 4])
    @test join(df2, df, on=:Name, kind=:left) == DataFrame(Name = ["A", "B", "C", "A"],
                                                           Quantity = [3, 3, 2, 4],
                                                           Mass = [1.5, 2.2, 1.1, 1.5])

    # Test that join works when mixing Array and NullableArray (#1151)
    df = DataFrame([collect(1:10), collect(2:11)], [:x, :y])
    dfnull = DataFrame(x = NullableArray(1:10), z = NullableArray(3:12))
    @test join(df, dfnull, on = :x) ==
        DataFrame([collect(1:10), collect(2:11), NullableArray(3:12)], [:x, :y, :z])
    @test join(dfnull, df, on = :x) ==
        DataFrame([NullableArray(1:10), NullableArray(3:12), collect(2:11)], [:x, :z, :y])
<<<<<<< HEAD

    @testset "all joins" begin
        df1 = DataFrame(Any[[1, 3, 5], [1.0, 3.0, 5.0]], [:id, :fid])
        df2 = DataFrame(Any[[0, 1, 2, 3, 4], [0.0, 1.0, 2.0, 3.0, 4.0]], [:id, :fid])
        N = Nullable()

        @test join(df1, df2, kind=:cross) ==
            DataFrame(Any[repeat([1, 3, 5], inner = 5),
                          repeat([1, 3, 5], inner = 5),
                          repeat([0, 1, 2, 3, 4], outer = 3),
                          repeat([0, 1, 2, 3, 4], outer = 3)],
                      [:id, :fid, :id_1, :fid_1])
        @test typeof.(join(df1, df2, kind=:cross).columns) ==
            [Vector{Int}, Vector{Float64}, Vector{Int}, Vector{Float64}]

        i(on) = join(df1, df2, on = on, kind = :inner)
        l(on) = join(df1, df2, on = on, kind = :left)
        r(on) = join(df1, df2, on = on, kind = :right)
        o(on) = join(df1, df2, on = on, kind = :outer)
        s(on) = join(df1, df2, on = on, kind = :semi)
        a(on) = join(df1, df2, on = on, kind = :anti)

        @test s(:id) ==
              s(:fid) ==
              s([:id, :fid]) == DataFrame(Any[[1, 3], [1, 3]], [:id, :fid])
        @test typeof.(s(:id).columns) ==
              typeof.(s(:fid).columns) ==
              typeof.(s([:id, :fid]).columns) == [Vector{Int}, Vector{Float64}]
        @test a(:id) ==
              a(:fid) ==
              a([:id, :fid]) == DataFrame(Any[[5], [5]], [:id, :fid])
        @test typeof.(a(:id).columns) ==
              typeof.(a(:fid).columns) ==
              typeof.(a([:id, :fid]).columns) == [Vector{Int}, Vector{Float64}]

        on = :id
        @test i(on) == DataFrame(Any[[1, 3], [1, 3], [1, 3]], [:id, :fid, :fid_1])
        @test typeof.(i(on).columns) == [Vector{Int}, Vector{Float64}, Vector{Float64}]
        @test l(on) == DataFrame(id = NullableArray([1, 3, 5]),
                                 fid = NullableArray([1, 3, 5]),
                                 fid_1 = NullableArray([1, 3, N]))
        @test typeof.(l(on).columns) == [NullableVector{Int},
                                         NullableVector{Float64},
                                         NullableVector{Float64}]
        @test r(on) == DataFrame(id = NullableArray([1, 3, 0, 2, 4]),
                                 fid = NullableArray([1, 3, N, N, N]),
                                 fid_1 = NullableArray([1, 3, 0, 2, 4]))
        @test typeof.(r(on).columns) == [NullableVector{Int},
                                         NullableVector{Float64},
                                         NullableVector{Float64}]
        @test o(on) == DataFrame(id = NullableArray([1, 3, 5, 0, 2, 4]),
                                 fid = NullableArray([1, 3, 5, N, N, N]),
                                 fid_1 = NullableArray([1, 3, N, 0, 2, 4]))
        @test typeof.(o(on).columns) == [NullableVector{Int},
                                         NullableVector{Float64},
                                         NullableVector{Float64}]

        on = :fid
        @test i(on) == DataFrame(Any[[1, 3], [1.0, 3.0], [1, 3]], [:id, :fid, :id_1])
        @test typeof.(i(on).columns) == [Vector{Int}, Vector{Float64}, Vector{Int}]
        @test l(on) == DataFrame(id = NullableArray([1, 3, 5]),
                                 fid = NullableArray([1, 3, 5]),
                                 id_1 = NullableArray([1, 3, N]))
        @test typeof.(l(on).columns) == [NullableVector{Int},
                                         NullableVector{Float64},
                                         NullableVector{Int}]
        @test r(on) == DataFrame(id = NullableArray([1, 3, N, N, N]),
                                 fid = NullableArray([1, 3, 0, 2, 4]),
                                 id_1 = NullableArray([1, 3, 0, 2, 4]))
        @test typeof.(r(on).columns) == [NullableVector{Int},
                                         NullableVector{Float64},
                                         NullableVector{Int}]
        @test o(on) == DataFrame(id = NullableArray([1, 3, 5, N, N, N]),
                                 fid = NullableArray([1, 3, 5, 0, 2, 4]),
                                 id_1 = NullableArray([1, 3, N, 0, 2, 4]))
        @test typeof.(o(on).columns) == [NullableVector{Int},
                                         NullableVector{Float64},
                                         NullableVector{Int}]

        on = [:id, :fid]
        @test i(on) == DataFrame(Any[[1, 3], [1, 3]], [:id, :fid])
        @test typeof.(i(on).columns) == [Vector{Int}, Vector{Float64}]
        @test l(on) == DataFrame(id = NullableArray([1, 3, 5]),
                                 fid = NullableArray([1, 3, 5]))
        @test typeof.(l(on).columns) == [NullableVector{Int},
                                         NullableVector{Float64}]
        @test r(on) == DataFrame(id = NullableArray([1, 3, 0, 2, 4]),
                                 fid = NullableArray([1, 3, 0, 2, 4]))
        @test typeof.(r(on).columns) == [NullableVector{Int},
                                         NullableVector{Float64}]
        @test o(on) == DataFrame(id = NullableArray([1, 3, 5, 0, 2, 4]),
                                 fid = NullableArray([1, 3, 5, 0, 2, 4]))
        @test typeof.(o(on).columns) == [NullableVector{Int},
                                         NullableVector{Float64}]
    end

    @testset "all joins with CategoricalArrays" begin
        df1 = DataFrame(Any[CategoricalArray([1, 3, 5]),
                              CategoricalArray([1.0, 3.0, 5.0])], [:id, :fid])
        df2 = DataFrame(Any[CategoricalArray([0, 1, 2, 3, 4]),
                              CategoricalArray([0.0, 1.0, 2.0, 3.0, 4.0])], [:id, :fid])
        N = Nullable()
        DRT = CategoricalArrays.DefaultRefType

        @test join(df1, df2, kind=:cross) ==
            DataFrame(Any[repeat([1, 3, 5], inner = 5),
                          repeat([1, 3, 5], inner = 5),
                          repeat([0, 1, 2, 3, 4], outer = 3),
                          repeat([0, 1, 2, 3, 4], outer = 3)],
                      [:id, :fid, :id_1, :fid_1])
        @test typeof.(join(df1, df2, kind=:cross).columns) ==
            [CategoricalVector{i, DRT} for i in [Int, Float64, Int, Float64]]

        i(on) = join(df1, df2, on = on, kind = :inner)
        l(on) = join(df1, df2, on = on, kind = :left)
        r(on) = join(df1, df2, on = on, kind = :right)
        o(on) = join(df1, df2, on = on, kind = :outer)
        s(on) = join(df1, df2, on = on, kind = :semi)
        a(on) = join(df1, df2, on = on, kind = :anti)

        @test s(:id) ==
              s(:fid) ==
              s([:id, :fid]) == DataFrame(Any[[1, 3], [1, 3]], [:id, :fid])
        @test typeof.(s(:id).columns) ==
              typeof.(s(:fid).columns) ==
              typeof.(s([:id, :fid]).columns) == [CategoricalVector{Int, DRT},
                                                  CategoricalVector{Float64, DRT}]
        @test a(:id) ==
              a(:fid) ==
              a([:id, :fid]) == DataFrame(Any[[5], [5]], [:id, :fid])
        @test typeof.(a(:id).columns) ==
              typeof.(a(:fid).columns) ==
              typeof.(a([:id, :fid]).columns) == [CategoricalVector{Int, DRT},
                                                  CategoricalVector{Float64, DRT}]

        on = :id
        @test i(on) == DataFrame(Any[[1, 3], [1, 3], [1, 3]], [:id, :fid, :fid_1])
        @test typeof.(i(on).columns) == [CategoricalVector{Int, DRT},
                                         CategoricalVector{Float64, DRT},
                                         CategoricalVector{Float64, DRT}]
        @test l(on) == DataFrame(id = NullableArray([1, 3, 5]),
                                 fid = NullableArray([1, 3, 5]),
                                 fid_1 = NullableArray([1, 3, N]))
        @test typeof.(l(on).columns) == [NullableCategoricalVector{Int, DRT},
                                         NullableCategoricalVector{Float64, DRT},
                                         NullableCategoricalVector{Float64, DRT}]
        @test r(on) == DataFrame(id = NullableArray([1, 3, 0, 2, 4]),
                                 fid = NullableArray([1, 3, N, N, N]),
                                 fid_1 = NullableArray([1, 3, 0, 2, 4]))
        @test typeof.(r(on).columns) == [NullableCategoricalVector{Int, DRT},
                                         NullableCategoricalVector{Float64, DRT},
                                         NullableCategoricalVector{Float64, DRT}]
        @test o(on) == DataFrame(id = NullableArray([1, 3, 5, 0, 2, 4]),
                                 fid = NullableArray([1, 3, 5, N, N, N]),
                                 fid_1 = NullableArray([1, 3, N, 0, 2, 4]))
        @test typeof.(o(on).columns) == [NullableCategoricalVector{Int, DRT},
                                         NullableCategoricalVector{Float64, DRT},
                                         NullableCategoricalVector{Float64, DRT}]

        on = :fid
        @test i(on) == DataFrame(Any[[1, 3], [1.0, 3.0], [1, 3]], [:id, :fid, :id_1])
        @test typeof.(i(on).columns) == [CategoricalVector{Int, DRT},
                                         CategoricalVector{Float64, DRT},
                                         CategoricalVector{Int, DRT}]
        @test l(on) == DataFrame(id = NullableArray([1, 3, 5]),
                                 fid = NullableArray([1, 3, 5]),
                                 id_1 = NullableArray([1, 3, N]))
        @test typeof.(l(on).columns) == [NullableCategoricalVector{Int, DRT},
                                         NullableCategoricalVector{Float64, DRT},
                                         NullableCategoricalVector{Int, DRT}]
        @test r(on) == DataFrame(id = NullableArray([1, 3, N, N, N]),
                                 fid = NullableArray([1, 3, 0, 2, 4]),
                                 id_1 = NullableArray([1, 3, 0, 2, 4]))
        @test typeof.(r(on).columns) == [NullableCategoricalVector{Int, DRT},
                                         NullableCategoricalVector{Float64, DRT},
                                         NullableCategoricalVector{Int, DRT}]
        @test o(on) == DataFrame(id = NullableArray([1, 3, 5, N, N, N]),
                                 fid = NullableArray([1, 3, 5, 0, 2, 4]),
                                 id_1 = NullableArray([1, 3, N, 0, 2, 4]))
        @test typeof.(o(on).columns) == [NullableCategoricalVector{Int, DRT},
                                         NullableCategoricalVector{Float64, DRT},
                                         NullableCategoricalVector{Int, DRT}]

        on = [:id, :fid]
        @test i(on) == DataFrame(Any[[1, 3], [1, 3]], [:id, :fid])
        @test typeof.(i(on).columns) == [CategoricalVector{Int, DRT},
                                         CategoricalVector{Float64, DRT}]
        @test l(on) == DataFrame(id = NullableArray([1, 3, 5]),
                                 fid = NullableArray([1, 3, 5]))
        @test typeof.(l(on).columns) == [NullableCategoricalVector{Int, DRT},
                                         NullableCategoricalVector{Float64, DRT}]
        @test r(on) == DataFrame(id = NullableArray([1, 3, 0, 2, 4]),
                                 fid = NullableArray([1, 3, 0, 2, 4]))
        @test typeof.(r(on).columns) == [NullableCategoricalVector{Int, DRT},
                                         NullableCategoricalVector{Float64, DRT}]
        @test o(on) == DataFrame(id = NullableArray([1, 3, 5, 0, 2, 4]),
                                 fid = NullableArray([1, 3, 5, 0, 2, 4]))
        @test typeof.(o(on).columns) == [NullableCategoricalVector{Int, DRT},
                                         NullableCategoricalVector{Float64, DRT}]
    end
=======
>>>>>>> 33581ac9
end<|MERGE_RESOLUTION|>--- conflicted
+++ resolved
@@ -72,7 +72,7 @@
     @test_throws ArgumentError join(df1, df2, on = :A, kind = :cross)
 
     # test empty inputs
-    simple_df(len::Int, col=:A) = (df = DataFrame(); df[col]=collect(1:len); df)
+    simple_df(len::Int, col=:A) = (df = DataFrame(); df[col]=NullableArray(collect(1:len)); df)
     @test isequal(join(simple_df(0), simple_df(0), on = :A, kind = :left),  simple_df(0))
     @test isequal(join(simple_df(2), simple_df(0), on = :A, kind = :left),  simple_df(2))
     @test isequal(join(simple_df(0), simple_df(2), on = :A, kind = :left),  simple_df(0))
@@ -108,9 +108,9 @@
                    Mass = [1.5, 2.2, 1.1])
     df2 = DataFrame(Name = ["A", "B", "C", "A"],
                     Quantity = [3, 3, 2, 4])
-    @test join(df2, df, on=:Name, kind=:left) == DataFrame(Name = ["A", "B", "C", "A"],
-                                                           Quantity = [3, 3, 2, 4],
-                                                           Mass = [1.5, 2.2, 1.1, 1.5])
+    @test join(df2, df, on=:Name, kind=:left) == DataFrame(Name = NullableArray(["A", "B", "C", "A"]),
+                                                           Quantity = NullableArray([3, 3, 2, 4]),
+                                                           Mass = NullableArray([1.5, 2.2, 1.1, 1.5]))
 
     # Test that join works when mixing Array and NullableArray (#1151)
     df = DataFrame([collect(1:10), collect(2:11)], [:x, :y])
@@ -119,7 +119,6 @@
         DataFrame([collect(1:10), collect(2:11), NullableArray(3:12)], [:x, :y, :z])
     @test join(dfnull, df, on = :x) ==
         DataFrame([NullableArray(1:10), NullableArray(3:12), collect(2:11)], [:x, :z, :y])
-<<<<<<< HEAD
 
     @testset "all joins" begin
         df1 = DataFrame(Any[[1, 3, 5], [1.0, 3.0, 5.0]], [:id, :fid])
@@ -320,6 +319,4 @@
         @test typeof.(o(on).columns) == [NullableCategoricalVector{Int, DRT},
                                          NullableCategoricalVector{Float64, DRT}]
     end
-=======
->>>>>>> 33581ac9
 end