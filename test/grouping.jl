--- conflicted
+++ resolved
@@ -146,13 +146,8 @@
     groupby(df, [:v1, :v2])
 
     df2 = by(e->1, DataFrame(x=Int64[]), :x)
-<<<<<<< HEAD
     @test size(df2) == (0,2)
-    @test isequal(sum(df2[:x]), Nullable(0))
-=======
-    @test size(df2) == (0,1)
     @test isequal(sum(df2[:x]), 0)
->>>>>>> 33581ac9
 
     # Check that reordering levels does not confuse groupby
     df = DataFrame(Key1 = CategoricalArray(["A", "A", "B", "B"]),
